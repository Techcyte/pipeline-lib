import urllib
from collections import Counter
from typing import Dict, Iterable, List, Tuple

import numpy as np
import pandas
import torch
from PIL import Image

from pipeline_lib import PipelineTask, execute

"""
Each of these functions are valid pipeline steps.

Note that the typings are checked at runtime for
consistency with downstream steps. So you will
get an error if it is untyped or incorrectly typed.
"""


def run_model(
    img_data: Iterable[np.ndarray], model_source: str, model_name: str
) -> Iterable[np.ndarray]:
    model = torch.hub.load(model_source, model_name)
    for img in img_data:
        results = model(img).pandas().xyxy
        yield results


def load_images(imgs: List[str]) -> Iterable[np.ndarray]:
    """
    Load images in the image list into memory and yields them.

    Note that as the first step in the pipeline, it does not need
    to accept an iterable, it can pull from a distributed queue,
    or a database, or anything else.

    Once parallelized in the pipeline-lib framework,
    these images will be loaded in parallel with the model inference
    """
    for img in imgs:
        with urllib.request.urlopen(img) as response:
            img_pil = Image.open(response, formats=["JPEG"])
            img_numpy = np.array(img_pil)
            yield img_numpy


def run_model(
    img_data: Iterable[np.ndarray], model_source: str, model_name: str
) -> Iterable[pandas.DataFrame]:
    """
    Run a model on every input from the img_data generator
    """
    model = torch.hub.load(model_source, model_name)
    for img in img_data:
        results = model(img).pandas().xyxy
        yield results


def remap_results(
    model_results: Iterable[pandas.DataFrame], classmap: Dict[int, str]
) -> Iterable[Tuple[str, float]]:
    """
    Post-processes neural network results. This example does something silly and
    chooses the highest confidence single box in an object prediction task from the scene
    """
    for result in model_results:
<<<<<<< HEAD
        result_pd = result[0]
        print(result_pd)
        best_row_idx = np.argmax(result_pd.loc[:, "confidence"])
        best_conf = result_pd.loc[best_row_idx, "class"]
        result_model_idx = result_pd.loc[best_row_idx, "class"]
        best_class = classmap[result_model_idx % (1 + max(classmap.keys()))]
        yield (best_class, best_conf)
=======
        df = result[0]
        result_class_idx = np.argmax(df["confidence"])
        best_row = df.loc[result_class_idx]
        result_confidence = best_row["confidence"].item()
        result_class_id = best_row["class"].item()
        result_class = classmap[result_class_id]
        yield (result_class, result_confidence)
>>>>>>> 75c85ea4


def aggregate_results(classes: Iterable[Tuple[str, float]]) -> None:
    """
    Post-processing and reporting are combined in this step for simplicity.
    There could be multiple post-processing steps if you wish.
    """
    results = list(classes)
    class_stats = Counter(name for name, conf in results)
    print(class_stats)


def main():
    imgs = [
        "https://ultralytics.com/images/zidane.jpg",
        "https://ultralytics.com/images/zidane.jpg",
        "https://ultralytics.com/images/zidane.jpg",
    ]
    # The system details of the pipeline (number of processes, max buffer size, etc)
    # are defined in a list of simple PipelineTask objects, then executed.

    # Note that in theory, this list of PipelineTask can be built dynamically,
    # allowing for various sorts of encapsulation to be built around this library.
    execute(
        tasks=[
            PipelineTask(
                load_images,
                constants={
                    "imgs": imgs,
                },
                packets_in_flight=2,
            ),
            PipelineTask(
                run_model,
                constants={
                    "model_name": "yolov5s",  # or yolov5n - yolov5x6, custom
                    "model_source": "ultralytics/yolov5",
                },
                packets_in_flight=4,
            ),
            PipelineTask(
                remap_results,
                constants={
                    "classmap": {
                        0: "cat",
                        1: "dog",
                    }
                },
            ),
            PipelineTask(aggregate_results),
        ],
        # if you have any sort of pickling error, you can try using the
        # thread backend instead
        # parallelism="thread"
        parallelism="process-fork",
    )


if __name__ == "__main__":
    main()<|MERGE_RESOLUTION|>--- conflicted
+++ resolved
@@ -65,15 +65,6 @@
     chooses the highest confidence single box in an object prediction task from the scene
     """
     for result in model_results:
-<<<<<<< HEAD
-        result_pd = result[0]
-        print(result_pd)
-        best_row_idx = np.argmax(result_pd.loc[:, "confidence"])
-        best_conf = result_pd.loc[best_row_idx, "class"]
-        result_model_idx = result_pd.loc[best_row_idx, "class"]
-        best_class = classmap[result_model_idx % (1 + max(classmap.keys()))]
-        yield (best_class, best_conf)
-=======
         df = result[0]
         result_class_idx = np.argmax(df["confidence"])
         best_row = df.loc[result_class_idx]
@@ -81,7 +72,6 @@
         result_class_id = best_row["class"].item()
         result_class = classmap[result_class_id]
         yield (result_class, result_confidence)
->>>>>>> 75c85ea4
 
 
 def aggregate_results(classes: Iterable[Tuple[str, float]]) -> None:
